// Copyright 2020 Google LLC
//
// Licensed under the Apache License, Version 2.0 <LICENSE-APACHE or
// https://www.apache.org/licenses/LICENSE-2.0> or the MIT license
// <LICENSE-MIT or https://opensource.org/licenses/MIT>, at your
// option. This file may not be copied, modified, or distributed
// except according to those terms.

#![forbid(unsafe_code)]

<<<<<<< HEAD
use autocxx_engine::parse_file;
use clap::{crate_authors, crate_version, Command, Arg, ArgGroup};
=======
mod depfile;

use autocxx_engine::{parse_file, HeaderNamer, RebuildDependencyRecorder};
use clap::{crate_authors, crate_version, App, Arg, ArgGroup};
use depfile::Depfile;
use miette::IntoDiagnostic;
>>>>>>> f8951718
use proc_macro2::TokenStream;
use quote::ToTokens;
use std::cell::RefCell;
use std::io::{Read, Write};
use std::path::PathBuf;
use std::rc::Rc;
use std::{cell::Cell, fs::File, path::Path};

pub(crate) static BLANK: &str = "// Blank autocxx placeholder";

static LONG_HELP: &str = "
Command line utility to expand the Rust 'autocxx' include_cpp! directive.

This tool can generate both the C++ and Rust side binding code for
a Rust file containing an include_cpp! directive.

If you're using cargo, don't use this: use autocxx_build instead,
which is much easier to include in build.rs build scripts. You'd likely
use this tool only if you're using some non-Cargo build system. If
that's you, read on.

This tool has three modes: generate the C++; generate a new Rust file where
the include_cpp! directive is *replaced* with bindings, or generate
a Rust file which can be included by the autocxx_macro. You may specify
multiple modes, or of course, invoke the tool multiple times.

In any mode, you'll need to pass the source Rust file name and the C++
include path.

For generation of the Rust side bindings, here's how to choose between
the two modes. If you're copying the entire Rust crate to a different
location during your build process, you may as well use --gen-rs-complete
to generate a whole new replacement .rs file with the autocxx
include_cpp! macro expanded.

But in most build systems, you won't be copying all the crate source
to a new location. In such a case, you should use --gen-rs-include
which will generate a file that will be included by the autocxx_macro
crate.

The second decision you must make is naming of the output files.
If your build system is able to cope with autocxx_gen building
unpredictable filenames, then:
a) set AUTOCXX_RS when using autocxx_macro
b) build all *.cc files produced by this tool.

If your build system requires each build rule to make precise filenames
known in advance, then you will need to:
a) Use `--generate-exact <N> --gen-rs-complete`
b) Teach your build system that the C++ files to compile are named `gen0.h`,
   `gen0.cc`, `gen1.h`, `gen1.cc`, etc (through `N`), corresponding
   to each `include_cpp!` section, plus 'cxxgen.h`. `gen.complete.rs` will also
   be generated and should be compiled _instead of_ the original Rust file.
c) If `N` is bigger than the number of files needed, extra no-op files will
   be emitted. These may still be compiled normally, but won't do anything. If
   `N` is smaller than the number of files needed, generation will fail.

Note that there is currently no way to teach each `include_cpp!` section
which `.include.rs` file to use, so the only way to get fixed output paths is
with `--gen-rs-complete`. There are always multiple `.cc` files (even with just
a single `include_cpp!` section), and we always generate the same number of each
type of file.
";

<<<<<<< HEAD
fn main() {
    let matches = Command::new("autocxx-gen")
=======
fn main() -> miette::Result<()> {
    let matches = App::new("autocxx-gen")
>>>>>>> f8951718
        .version(crate_version!())
        .author(crate_authors!())
        .about("Generates bindings files from Rust files that contain include_cpp! macros")
        .long_about(LONG_HELP)
        .arg(
            Arg::new("INPUT")
                .help("Sets the input .rs file to use")
                .required(true)
                .index(1),
        )
        .arg(
            Arg::new("outdir")
                .short('o')
                .long("outdir")
                .value_name("PATH")
                .help("output directory path")
                .takes_value(true)
                .required(true),
        )
        .arg(
            Arg::new("inc")
                .short('I')
                .long("inc")
                .multiple_occurrences(true)
                .number_of_values(1)
                .value_name("INCLUDE DIRS")
                .help("include path")
                .takes_value(true),
        )
        .arg(
            Arg::new("cpp-extension")
                .long("cpp-extension")
                .value_name("EXTENSION")
                .default_value("cc")
                .help("C++ filename extension")
                .takes_value(true),
        )
        .arg(
            Arg::new("gen-cpp")
                .long("gen-cpp")
                .help("whether to generate C++ implementation and header files")
        )
        .arg(
            Arg::new("gen-rs-complete")
                .long("gen-rs-complete")
                .help("whether to generate a Rust file replacing the original file (suffix will be .complete.rs)")
        )
        .arg(
            Arg::new("gen-rs-include")
                .long("gen-rs-include")
                .help("whether to generate Rust files for inclusion using autocxx_macro (suffix will be .include.rs)")
        )
        .group(ArgGroup::new("mode")
            .required(true)
            .multiple(true)
            .arg("gen-cpp")
            .arg("gen-rs-complete")
            .arg("gen-rs-include")
        )
        .arg(
            Arg::new("skip-cxx-gen")
                .long("skip-cxx-gen")
                .help("Skip performing C++ codegen for #[cxx::bridge] blocks. Only applies for --gen-cpp")
                .requires("gen-cpp")
        )
        .arg(
            Arg::new("generate-exact")
                .long("generate-exact")
                .value_name("NUM")
                .help("assume and ensure there are exactly NUM bridge blocks in the file. Only applies for --gen-cpp or --gen-rs-include")
                .takes_value(true),
        )
        .arg(
            Arg::new("fix-rs-include-name")
                .long("fix-rs-include-name")
                .help("Make the name of the .rs file predictable. You must set AUTOCXX_RS_FILE during Rust build time to educate autocxx_macro about your choice.")
                .requires("gen-rs-include")
        )
        .arg(
            Arg::new("auto-allowlist")
                .long("auto-allowlist")
                .help("Dynamically construct allowlist from real uses of APIs.")
        )
        .arg(
            Arg::new("suppress-system-headers")
                .long("suppress-system-headers")
                .help("Do not refer to any system headers from generated code. May be useful for minimization.")
        )
        .arg(
            Arg::new("cxx-impl-annotations")
                .long("cxx-impl-annotations")
                .value_name("ANNOTATION")
                .help("prefix for symbols to be exported from C++ bindings, e.g. __attribute__ ((visibility (\"default\")))")
                .takes_value(true),
        )
        .arg(
            Arg::new("cxx-h-path")
                .long("cxx-h-path")
                .value_name("PREFIX")
                .help("prefix for path to cxx.h (from the cxx crate) within #include statements. Must end in /")
                .takes_value(true),
        )
        .arg(
            Arg::new("cxxgen-h-path")
                .long("cxxgen-h-path")
                .value_name("PREFIX")
                .help("prefix for path to cxxgen.h (which we generate into the output directory) within #include statements. Must end in /")
                .takes_value(true),
        )
        .arg(
            Arg::with_name("depfile")
                .long("depfile")
                .value_name("DEPFILE")
                .help("A .d file to write")
                .takes_value(true),
        )
        .arg(
            Arg::new("clang-args")
                .last(true)
                .multiple_occurrences(true)
                .help("Extra arguments to pass to Clang"),
        )
        .get_matches();

    env_logger::builder().init();
    let mut parsed_file = parse_file(
        matches.value_of("INPUT").unwrap(),
        matches.is_present("auto-allowlist"),
    )?;
    let incs = matches
        .values_of("inc")
        .unwrap_or_default()
        .map(PathBuf::from)
        .collect();
    let extra_clang_args: Vec<_> = matches
        .values_of("clang-args")
        .unwrap_or_default()
        .collect();
    let suppress_system_headers = matches.is_present("suppress-system-headers");
    let desired_number = matches
        .value_of("generate-exact")
        .map(|s| s.parse::<usize>().unwrap());
    let header_counter = Cell::new(0);
    let header_namer = if desired_number.is_some() {
        HeaderNamer(Box::new(|_| {
            let r = format!("gen{}.h", header_counter.get());
            header_counter.set(header_counter.get() + 1);
            r
        }))
    } else {
        Default::default()
    };
    let cpp_codegen_options = autocxx_engine::CppCodegenOptions {
        suppress_system_headers,
        cxx_impl_annotations: get_option_string("cxx-impl-annotations", &matches),
        path_to_cxx_h: get_option_string("cxx-h-path", &matches),
        path_to_cxxgen_h: get_option_string("cxxgen-h-path", &matches),
        skip_cxx_gen: matches.is_present("skip-cxx-gen"),
        header_namer,
    };
    let depfile = match matches.value_of("depfile") {
        None => None,
        Some(depfile_path) => {
            let depfile_path = PathBuf::from(depfile_path);
            Some(Rc::new(RefCell::new(
                Depfile::new(&depfile_path).into_diagnostic()?,
            )))
        }
    };
    let dep_recorder: Option<Box<dyn RebuildDependencyRecorder>> = depfile
        .as_ref()
        .map(|rc| get_dependency_recorder(rc.clone()));
    parsed_file.resolve_all(incs, &extra_clang_args, dep_recorder, &cpp_codegen_options)?;
    let outdir: PathBuf = matches.value_of_os("outdir").unwrap().into();
    if matches.is_present("gen-cpp") {
        let cpp = matches.value_of("cpp-extension").unwrap();
        let mut counter = 0usize;
        for include_cxx in parsed_file.get_cpp_buildables() {
            let generations = include_cxx
                .generate_h_and_cxx(&cpp_codegen_options)
                .expect("Unable to generate header and C++ code");
            for pair in generations.0 {
                let cppname = format!("gen{}.{}", counter, cpp);
                add_output(&depfile, &outdir, &cppname);
                add_output(&depfile, &outdir, &pair.header_name);
                write_to_file(&outdir, cppname, &pair.implementation.unwrap_or_default());
                write_to_file(&outdir, pair.header_name, &pair.header);
                counter += 1;
            }
        }
        write_placeholders(&outdir, counter, desired_number, cpp);
    }
    drop(cpp_codegen_options);
    write_placeholders(&outdir, header_counter.into_inner(), desired_number, "h");
    if matches.is_present("gen-rs-complete") {
        let mut ts = TokenStream::new();
        parsed_file.to_tokens(&mut ts);
        write_to_file(
            &outdir,
            "gen.complete.rs".to_string(),
            ts.to_string().as_bytes(),
        );
    }
    if matches.is_present("gen-rs-include") {
        let autocxxes = parsed_file.get_rs_buildables();
        let mut counter = 0usize;
        for include_cxx in autocxxes {
            let ts = include_cxx.generate_rs();
            let fname = if matches.is_present("fix-rs-include-name") {
                format!("gen{}.include.rs", counter)
            } else {
                include_cxx.get_rs_filename()
            };
            add_output(&depfile, &outdir, &fname);
            write_to_file(&outdir, fname, ts.to_string().as_bytes());
            counter += 1;
        }
        if matches.is_present("fix-rs-include-name") {
            write_placeholders(&outdir, counter, desired_number, "include.rs");
        }
    }
    if let Some(depfile) = depfile {
        depfile.borrow_mut().write().into_diagnostic()?;
    }
    Ok(())
}

fn add_output(depfile: &Option<Rc<RefCell<Depfile>>>, dir: &Path, filename: &str) {
    if let Some(depfile) = depfile {
        let pb = dir.join(filename);
        depfile.borrow_mut().add_output(&pb);
    }
}

fn get_dependency_recorder(depfile: Rc<RefCell<Depfile>>) -> Box<dyn RebuildDependencyRecorder> {
    Box::new(RecordIntoDepfile(depfile))
}

fn get_option_string(option: &str, matches: &clap::ArgMatches) -> Option<String> {
    let cxx_impl_annotations = matches.value_of(option).map(|s| s.to_string());
    cxx_impl_annotations
}

fn write_placeholders(
    outdir: &Path,
    mut counter: usize,
    desired_number: Option<usize>,
    extension: &str,
) {
    if let Some(desired_number) = desired_number {
        if counter > desired_number {
            panic!("More .{} files were generated than expected. Increase the value passed to --generate-exact or reduce the number of include_cpp! sections.", extension);
        }
        while counter < desired_number {
            let fname = format!("gen{}.{}", counter, extension);
            write_to_file(outdir, fname, BLANK.as_bytes());
            counter += 1;
        }
    }
}

fn write_to_file(dir: &Path, filename: String, content: &[u8]) {
    let path = dir.join(filename);
    {
        let f = File::open(&path);
        if let Ok(mut f) = f {
            let mut existing_content = Vec::new();
            let r = f.read_to_end(&mut existing_content);
            if r.is_ok() && existing_content == content {
                return; // don't change timestamp on existing file unnecessarily
            }
        }
    }
    let mut f = File::create(&path).expect("Unable to create file");
    f.write_all(content).expect("Unable to write file");
}

struct RecordIntoDepfile(Rc<RefCell<Depfile>>);

impl RebuildDependencyRecorder for RecordIntoDepfile {
    fn record_header_file_dependency(&self, filename: &str) {
        self.0.borrow_mut().add_dependency(&PathBuf::from(filename))
    }
}

impl std::fmt::Debug for RecordIntoDepfile {
    fn fmt(&self, f: &mut std::fmt::Formatter<'_>) -> std::fmt::Result {
        write!(f, "<depfile>")
    }
}<|MERGE_RESOLUTION|>--- conflicted
+++ resolved
@@ -8,17 +8,12 @@
 
 #![forbid(unsafe_code)]
 
-<<<<<<< HEAD
-use autocxx_engine::parse_file;
+mod depfile;
+
+use autocxx_engine::{parse_file, HeaderNamer, RebuildDependencyRecorder};
 use clap::{crate_authors, crate_version, Command, Arg, ArgGroup};
-=======
-mod depfile;
-
-use autocxx_engine::{parse_file, HeaderNamer, RebuildDependencyRecorder};
-use clap::{crate_authors, crate_version, App, Arg, ArgGroup};
 use depfile::Depfile;
 use miette::IntoDiagnostic;
->>>>>>> f8951718
 use proc_macro2::TokenStream;
 use quote::ToTokens;
 use std::cell::RefCell;
@@ -83,13 +78,8 @@
 type of file.
 ";
 
-<<<<<<< HEAD
-fn main() {
+fn main() -> miette::Result<()> {
     let matches = Command::new("autocxx-gen")
-=======
-fn main() -> miette::Result<()> {
-    let matches = App::new("autocxx-gen")
->>>>>>> f8951718
         .version(crate_version!())
         .author(crate_authors!())
         .about("Generates bindings files from Rust files that contain include_cpp! macros")
