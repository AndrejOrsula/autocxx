--- conflicted
+++ resolved
@@ -19,14 +19,9 @@
             type_converter::{self, add_analysis, TypeConversionContext, TypeConverter},
         },
         api::{
-<<<<<<< HEAD
-            ApiName, CastMutability, CppVisibility, FuncToConvert, Provenance, References,
-            SpecialMemberKind, StructDetails, SubclassName, TraitImplSignature, TraitSynthesis,
-=======
             ApiName, CastMutability, CppVisibility, FuncToConvert, NullPhase, Provenance,
-            References, SpecialMemberKind, SubclassName, TraitImplSignature, TraitSynthesis,
->>>>>>> dd3ee556
-            UnsafetyNeeded, Virtualness,
+            References, SpecialMemberKind, StructDetails, SubclassName, TraitImplSignature,
+            TraitSynthesis, UnsafetyNeeded, Virtualness,
         },
         apivec::ApiVec,
         convert_error::ConvertErrorWithContext,
@@ -450,9 +445,8 @@
         }
     }
 
-<<<<<<< HEAD
-    fn add_make_uniques(&mut self, apis: &mut Vec<Api<FnPrePhase>>) {
-        let mut results = Vec::new();
+    fn add_make_uniques(&mut self, apis: &mut ApiVec<FnPrePhase>) {
+        let mut results = ApiVec::new();
         'outer: for api in apis.iter() {
             if let Api::Function {
                 name,
@@ -478,19 +472,6 @@
                         _ => (),
                     }
                 }
-=======
-    /// Analyze a given function, and any permutations of that function which
-    /// we might additionally generate (e.g. for subclasses.)
-    fn analyze_foreign_fn_and_subclasses(
-        &mut self,
-        name: ApiName,
-        fun: Box<FuncToConvert>,
-    ) -> Result<Box<dyn Iterator<Item = Api<FnPrePhase>>>, ConvertErrorWithContext> {
-        let initial_name = name.clone();
-        let (analysis, name) =
-            self.analyze_foreign_fn(name, &fun, TypeConversionSophistication::Regular, None);
-        let mut results = ApiVec::new();
->>>>>>> dd3ee556
 
                 // Create a make_unique too
                 self.create_make_unique(fun, initial_name, &mut results);
@@ -527,7 +508,7 @@
     ) -> Result<Box<dyn Iterator<Item = Api<FnPrePhase>>>, ConvertErrorWithContext> {
         let (analysis, name) =
             self.analyze_foreign_fn(name, &fun, TypeConversionSophistication::Regular, None);
-        let mut results = Vec::new();
+        let mut results = ApiVec::new();
 
         // Consider whether we need to synthesize subclass items.
         if let FnKind::Method(
@@ -564,8 +545,7 @@
                 if !is_pure_virtual {
                     // Create a C++ API representing the superclass implementation (allowing
                     // calls from Rust->C++)
-                    let maybe_wrap =
-                        create_subclass_fn_wrapper(&sub, &super_fn_call_name, &fun);
+                    let maybe_wrap = create_subclass_fn_wrapper(&sub, &super_fn_call_name, &fun);
                     let super_fn_name = ApiName::new_from_qualified_name(super_fn_api_name);
                     let super_fn_call_api_name = self.analyze_and_add(
                         super_fn_name,
@@ -1728,34 +1708,42 @@
     /// would need to output a `FnAnalysisBody`. By running it as part of this phase
     /// we can simply generate the sort of thing bindgen generates, then ask
     /// the existing code in this phase to figure out what to do with it.
-<<<<<<< HEAD
     ///
     /// Also fills out the [`PodAndConstructorAnalysis::constructors`] fields with information useful
     /// for further analysis phases.
-    fn add_constructors_present(&mut self, apis: &mut Vec<Api<FnPrePhase>>) {
+    fn add_constructors_present(&mut self, apis: &mut ApiVec<FnPrePhase>) {
         for (self_ty, items_found) in find_constructors_present(apis).iter() {
-            if let Some(Api::Struct {
-                analysis: PodAndConstructorAnalysis { constructors, .. },
-                ..
-            }) = apis.iter_mut().find(|api| api.name() == self_ty)
-            {
-                constructors.default_constructor = items_found.default_constructor.callable_any();
-                constructors.copy_constructor = items_found.const_copy_constructor.callable_any()
-                    || items_found.non_const_copy_constructor.callable_any();
-                constructors.move_constructor = items_found.move_constructor.callable_any();
-                constructors.destructor = items_found.destructor.callable_any();
-            }
+            *apis = apis
+                .drain_all()
+                .map(|api| match api {
+                    Api::Struct {
+                        analysis:
+                            PodAndConstructorAnalysis {
+                                constructors: _,
+                                pod,
+                            },
+                        details,
+                        name,
+                    } if api.name() == self_ty => Api::Struct {
+                        analysis: PodAndConstructorAnalysis {
+                            pod,
+                            constructors: PublicConstructors {
+                                default_constructor: items_found.default_constructor.callable_any(),
+                                copy_constructor: items_found.const_copy_constructor.callable_any()
+                                    || items_found.non_const_copy_constructor.callable_any(),
+                                move_constructor: items_found.move_constructor.callable_any(),
+                                destructor: items_found.destructor.callable_any(),
+                            },
+                        },
+                        details,
+                        name,
+                    },
+                    _ => api,
+                })
+                .collect();
             if self.config.exclude_impls {
                 continue;
             }
-=======
-    fn add_missing_constructors(&mut self, apis: &mut ApiVec<FnPrePhase>) {
-        if self.config.exclude_impls {
-            return;
-        }
-        let implicit_constructors_needed = find_missing_constructors(apis);
-        for (self_ty, implicit_constructors_needed) in implicit_constructors_needed {
->>>>>>> dd3ee556
             if self
                 .config
                 .is_on_constructor_blocklist(&self_ty.to_cpp_name())
